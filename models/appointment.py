--- conflicted
+++ resolved
@@ -3,10 +3,6 @@
 from datetime import datetime
 from enum import Enum
 from bson import ObjectId
-<<<<<<< HEAD
-
-=======
->>>>>>> c2eccd0c
 
 class PyObjectId(ObjectId):
     @classmethod
