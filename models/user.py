--- conflicted
+++ resolved
@@ -2,10 +2,6 @@
 from typing import Optional, List
 from datetime import datetime
 from bson import ObjectId
-<<<<<<< HEAD
-
-=======
->>>>>>> c2eccd0c
 
 class PyObjectId(ObjectId):
     @classmethod
